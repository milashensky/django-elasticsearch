--- conflicted
+++ resolved
@@ -91,13 +91,8 @@
             self.instance.es.get()
 
     def test_mlt(self):
-<<<<<<< HEAD
-        q = self.instance.es.mlt(mlt_fields=['first_name',], size=10, min_term_freq=1, min_doc_freq=1)
-        results = q.deserialize()
-=======
         qs = self.instance.es.mlt(mlt_fields=['first_name',], min_term_freq=1, min_doc_freq=1)
         self.assertEqual(len(qs), 0)
->>>>>>> 018060db
 
         a = TestModel.objects.create(username=u"2", first_name=u"woot", last_name=u"foo fooo")
         a.es.do_index()
