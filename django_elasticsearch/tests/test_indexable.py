# -*- coding: utf-8 -*-
from elasticsearch import NotFoundError

from django.test import TestCase
from django.test.utils import override_settings

from django_elasticsearch.managers import es_client
from django_elasticsearch.tests.utils import withattrs
<<<<<<< HEAD
from django_elasticsearch.tests.models import TestModel
from django_elasticsearch.serializers import ModelJsonSerializer

=======
>>>>>>> 4954ce93

from test_app.models import TestModel


class EsIndexableTestCase(TestCase):
    def setUp(self):
        # auto index is disabled for tests so we do it manually
        TestModel.es.flush()
        self.instance = TestModel.objects.create(username=u"1",
                                                 first_name=u"woot",
                                                 last_name=u"foo")
        self.instance.es.do_index()
        TestModel.es.do_update()

    def tearDown(self):
        super(EsIndexableTestCase, self).tearDown()
        es_client.indices.delete(index=TestModel.es.get_index())

<<<<<<< HEAD
    def _serialize(self):
        json = self.instance.es.serialize()
        # Checking one by one, different types of fields
        self.assertIn('"id": %d' % self.instance.id, json)
        self.assertIn('"first_name": "woot"', json)
        self.assertIn('"last_name": "foo"', json)

        return json

    def test_serializer(self):
        json = self._serialize()
        s = self.instance.es.serializer.serialize_date_joined(self.instance, 'date_joined')
        self.assertIn('"date_joined": %s' % json_serializer.dumps(s), json)

    @withattrs(TestModel.Elasticsearch, 'serializer_class',
               'django_elasticsearch.serializers.ModelJsonSerializer')
    def test_dynamic_serializer_import(self):
        self.instance.es.serializer = None  # reset cached property
        json = self._serialize()
        self.instance.es.serializer = None  # reset cached property
        self.assertIn('"date_joined": "%s"' % self.instance.date_joined.isoformat(), json)

    @withattrs(TestModel.Elasticsearch, 'fields', ['favorite_color',])
    @withattrs(TestModel.Elasticsearch, 'mappings', {"favorite_color": {"type": "string"}})
    def test_abstract_field(self):
        TestModel.es.flush()
        r = self.instance.es.get()
        self.assertEqual(r, {'favorite_color': self.instance.favorite_color})

    def test_deserialize(self):
        instance = TestModel.es.deserialize({'username':'test'})
        self.assertEqual(instance.username, 'test')
        self.assertRaises(ValueError, instance.save)

    def test_needs_instance(self):
        with self.assertRaises(AttributeError):
            TestModel.es.do_index()

    def test_check_cluster(self):
        self.assertEqual(TestModel.es.check_cluster(), True)

    def test_get_api(self):
        self.assertEqual(self.instance.es.get(),
                         TestModel.es.get(pk=self.instance.pk),
                         TestModel.es.get(id=self.instance.pk))

        with self.assertRaises(AttributeError):
            TestModel.es.get()

=======
>>>>>>> 4954ce93
    def test_do_index(self):
        self.instance.es.do_index()
        r = TestModel.es.deserialize(self.instance.es.get())
        self.assertTrue(isinstance(r, TestModel))

    def test_delete(self):
        self.instance.es.delete()
        with self.assertRaises(NotFoundError):
            self.instance.es.get()

    def test_mlt(self):
        qs = self.instance.es.mlt(mlt_fields=['first_name',], min_term_freq=1, min_doc_freq=1)
        self.assertEqual(len(qs), 0)

        a = TestModel.objects.create(username=u"2", first_name=u"woot", last_name=u"foo fooo")
        a.es.do_index()
        a.es.do_update()

        results = self.instance.es.mlt(mlt_fields=['first_name',], min_term_freq=1, min_doc_freq=1).deserialize()
        self.assertEqual(len(results), 1)
        self.assertEqual(results[0], a)

    def test_search(self):
        hits = TestModel.es.search('wee')
        self.assertEqual(len(hits), 0)

        hits = TestModel.es.search('woot')
        self.assertEqual(len(hits), 1)

    def test_search_with_facets(self):
        s = TestModel.es.search('whatever').facet(['first_name',])
        self.assertEqual(s.count(), 0)
        expected = {u'doc_count': 1,
                    u'first_name': {u'buckets': [{u'doc_count': 1,
                                                  u'key': u'woot'}]}}
        self.assertEqual(s.facets, expected)

    def test_fuzziness(self):
        hits = TestModel.es.search('woo')  # instead of woot
        self.assertEqual(len(hits), 1)

        hits = TestModel.es.search('woo', fuzziness=0)
        self.assertEqual(len(hits), 0)

        hits = TestModel.es.search('waat', fuzziness=2)
        self.assertEqual(len(hits), 1)

    @withattrs(TestModel.Elasticsearch, 'fields', ['username'])
    @withattrs(TestModel.Elasticsearch, 'mappings', {"username": {"boost": 20}})
    @withattrs(TestModel.Elasticsearch, 'completion_fields', ['username'])
    @override_settings(ELASTICSEARCH_SETTINGS={
        "analysis": {
            "default": "test_analyzer",
            "analyzer": {
                "test_analyzer": {
                "type": "custom",
                "tokenizer": "standard",
                }
            }
        }
    })
    def test_custom_mapping(self):
        # should take the defaults into accounts
        expected = {
            TestModel.Elasticsearch.doc_type: {
                'properties': {
                    'username': {
                        'analyzer': 'test_analyzer',
                        'boost': 20,
                        'type': 'string'
                    },
                    'username_complete': {
                        'type': 'completion'
                    }
                }
            }
        }
        # reset cache on _fields
        self.assertEqual(expected, TestModel.es.make_mapping())

    @withattrs(TestModel.Elasticsearch, 'completion_fields', ['first_name'])
    def test_auto_completion(self):
        # Note: we need to call setUp again to create the mapping taking
        # the new field(s) into account :(
        TestModel.es.flush()
        TestModel.es.do_update()
        data = TestModel.es.complete('first_name', 'woo')
        self.assertTrue('woot' in data)

    @withattrs(TestModel.Elasticsearch, 'fields', ['username', 'date_joined'])
    def test_get_mapping(self):
        TestModel.es._mapping = None
        TestModel.es.flush()
        TestModel.es.do_update()

        expected = {u'date_joined': {u'format': u'dateOptionalTime', u'type': u'date'},
                    u'username': {u'index': u'not_analyzed', u'type': u'string'}}

        # Reset the eventual cache on the Model mapping
        mapping = TestModel.es.get_mapping()
        TestModel.es._mapping = None
        self.assertEqual(expected, mapping)

    def test_get_settings(self):
        # Note i don't really know what's in there so i just check
        # it doesn't crash and deserialize well.
        settings = TestModel.es.get_settings()
        self.assertEqual(dict, type(settings))

    @withattrs(TestModel.Elasticsearch, 'fields', ['first_name', 'last_name'])
    def test_custom_fields(self):
        json = self.instance.es.serialize()
        expected = {"first_name": "woot", "last_name": "foo"}
        self.assertEqual(json_serializer.loads(json), expected)

    def test_custom_index(self):
        es_client.indices.exists(TestModel.Elasticsearch.index)

    def test_custom_doc_type(self):
        es_client.indices.exists_type('django-test', 'test-doc-type')

    def test_reevaluate(self):
        # test that the request is resent if something changed filters, ordering, ndx
        TestModel.es.flush()
        TestModel.es.do_update()

        q = TestModel.es.search('woot')
        self.assertTrue(self.instance in q.deserialize())  # evaluate
        q = q.filter(last_name='grut')
        self.assertFalse(self.instance in q.deserialize())  # evaluate

    def test_diff(self):
        self.assertEqual(self.instance.es.diff(), {})
        self.instance.first_name = 'pouet'

        expected = {
            u'first_name': {
            'es': u'woot',
            'db': u'pouet'
            }
        }

        self.assertEqual(self.instance.es.diff(), expected)
        self.assertEqual(self.instance.es.diff(source=self.instance.es.get()), {})

        # force diff to reload from db
        deserialized = TestModel.es.all().deserialize()[0]
        self.assertEqual(deserialized.es.diff(), {})<|MERGE_RESOLUTION|>--- conflicted
+++ resolved
@@ -6,12 +6,6 @@
 
 from django_elasticsearch.managers import es_client
 from django_elasticsearch.tests.utils import withattrs
-<<<<<<< HEAD
-from django_elasticsearch.tests.models import TestModel
-from django_elasticsearch.serializers import ModelJsonSerializer
-
-=======
->>>>>>> 4954ce93
 
 from test_app.models import TestModel
 
@@ -30,41 +24,6 @@
         super(EsIndexableTestCase, self).tearDown()
         es_client.indices.delete(index=TestModel.es.get_index())
 
-<<<<<<< HEAD
-    def _serialize(self):
-        json = self.instance.es.serialize()
-        # Checking one by one, different types of fields
-        self.assertIn('"id": %d' % self.instance.id, json)
-        self.assertIn('"first_name": "woot"', json)
-        self.assertIn('"last_name": "foo"', json)
-
-        return json
-
-    def test_serializer(self):
-        json = self._serialize()
-        s = self.instance.es.serializer.serialize_date_joined(self.instance, 'date_joined')
-        self.assertIn('"date_joined": %s' % json_serializer.dumps(s), json)
-
-    @withattrs(TestModel.Elasticsearch, 'serializer_class',
-               'django_elasticsearch.serializers.ModelJsonSerializer')
-    def test_dynamic_serializer_import(self):
-        self.instance.es.serializer = None  # reset cached property
-        json = self._serialize()
-        self.instance.es.serializer = None  # reset cached property
-        self.assertIn('"date_joined": "%s"' % self.instance.date_joined.isoformat(), json)
-
-    @withattrs(TestModel.Elasticsearch, 'fields', ['favorite_color',])
-    @withattrs(TestModel.Elasticsearch, 'mappings', {"favorite_color": {"type": "string"}})
-    def test_abstract_field(self):
-        TestModel.es.flush()
-        r = self.instance.es.get()
-        self.assertEqual(r, {'favorite_color': self.instance.favorite_color})
-
-    def test_deserialize(self):
-        instance = TestModel.es.deserialize({'username':'test'})
-        self.assertEqual(instance.username, 'test')
-        self.assertRaises(ValueError, instance.save)
-
     def test_needs_instance(self):
         with self.assertRaises(AttributeError):
             TestModel.es.do_index()
@@ -80,8 +39,6 @@
         with self.assertRaises(AttributeError):
             TestModel.es.get()
 
-=======
->>>>>>> 4954ce93
     def test_do_index(self):
         self.instance.es.do_index()
         r = TestModel.es.deserialize(self.instance.es.get())
@@ -191,12 +148,6 @@
         settings = TestModel.es.get_settings()
         self.assertEqual(dict, type(settings))
 
-    @withattrs(TestModel.Elasticsearch, 'fields', ['first_name', 'last_name'])
-    def test_custom_fields(self):
-        json = self.instance.es.serialize()
-        expected = {"first_name": "woot", "last_name": "foo"}
-        self.assertEqual(json_serializer.loads(json), expected)
-
     def test_custom_index(self):
         es_client.indices.exists(TestModel.Elasticsearch.index)
 
