--- conflicted
+++ resolved
@@ -6,13 +6,10 @@
     from django.utils import importlib
 
 from django.conf import settings
-<<<<<<< HEAD
-=======
 try:
     from django.utils import importlib
 except:
     import importlib
->>>>>>> 4e04292c
 from django.db.models import FieldDoesNotExist
 
 from django_elasticsearch.query import EsQueryset
